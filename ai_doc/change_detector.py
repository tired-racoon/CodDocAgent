"""
这个类需要处理文件的差异和变更检测，它可能会用到 FileHandler 类来访问文件系统。
ChangeDetector 类的核心在于能够识别自上次提交以来文件的变更。
"""
import git
import re
from .file_handler import FileHandler
import subprocess


class ChangeDetector:
    def __init__(self, repo_path):
        """
        Initializes a ChangeDetector object.

        Parameters:
        repo_path (str): The path to the repository.

        Returns:
        None
        """
        self.repo = git.Repo(repo_path)

    def get_staged_pys(self):
        """
        获取仓库中已经暂存的python文件变更。

        这个函数只追踪 Git 中已经暂存的 Python 文件变更，
        即那些已经执行了 `git add` 的文件。

        Returns:
            dict: 变更的python文件字典，键是文件路径，值是一个布尔值，表示这个文件是否是新建的
        """
        repo = self.repo
        staged_files = {}

        # 检测已暂存的变更
        # 请注意！GitPython库的逻辑和git不同。这里的R=True参数的作用是反转版本对比逻辑。
        # 在GitPython库中，repo.index.diff('HEAD')是将暂存区（index）作为新状态（new state）与原本HEAD的提交（old state）进行比较，这意味着，如果现在的暂存区中有一个新文件，它会显示为在HEAD中不存在，即被“删除”。
        # R=True就是把这个逻辑反转过来，把上一次的提交（HEAD）正确地作为旧状态与现在的暂存区（新状态）（Index）进行比较。在这种情况下，暂存区中的新文件会正确地显示为新增，因为它在HEAD中不存在。
        diffs = repo.index.diff("HEAD", R=True)

        for diff in diffs:
            if diff.change_type in ["A", "M"] and diff.a_path.endswith(".py"):
                is_new_file = diff.change_type == "A"
                staged_files[diff.a_path] = is_new_file

        return staged_files
    
    def get_unstaged_mds(self) -> list[str]:
        """
        获取仓库中未暂存的 .md 文件变更。
        Returns:
            list: 未暂存的 .md 文件路径列表
        """
        unstaged_files = []
        diffs = self.repo.index.diff(None)
        untracked_files = self.repo.untracked_files

        for diff in diffs + untracked_files:
            if isinstance(diff, git.Diff):
                file_path = diff.b_path
            else:
                file_path = diff

<<<<<<< HEAD
=======
            if file_path.endswith(('.md', '.json')):
                unstaged_files.append(file_path)

        return unstaged_files

    def add_unstaged_mds(self) -> list[str]:
        """
        将所有未暂存的 Markdown 文件添加到暂存区。
        Returns:
            list: 被添加到暂存区的 Markdown 文件路径列表
        """
        unstaged_markdown_files = self.get_unstaged_mds()
        for file_path in unstaged_markdown_files:
            add_command = f'git -C {self.repo.working_dir} add "{file_path}"'
            subprocess.run(add_command, shell=True, check=True)

        return unstaged_markdown_files

>>>>>>> 2a949d26
    def get_file_diff(self, file_path, is_new_file):
        """
        函数的作用是获取某个文件的变更内容。对于新文件，使用 git diff --staged 获取差异。
        Args:
            file_path (str): 文件路径
            is_new_file (bool): 指示文件是否是新文件
        Returns:
            list: 变更内容列表
        """
        repo = self.repo

        if is_new_file:
            # 对于新文件，先将其添加到暂存区
            add_command = f'git -C {repo.working_dir} add "{file_path}"'
            subprocess.run(add_command, shell=True, check=True)

            # 获取暂存区的diff
            diffs = repo.git.diff("--staged", file_path).splitlines()
        else:
            # 对于非新文件，获取HEAD的diff
            diffs = repo.git.diff("HEAD", file_path).splitlines()

        return diffs

    def parse_diffs(self, diffs):
        """
        解析差异内容，提取出添加和删除的对象信息，对象可以是类或者函数。
        输出示例：{'added': [(86, '    '), (87, '    def to_json_new(self, comments = True):'), (88, '        data = {'), (89, '            "name": self.node_name,')...(95, '')], 'removed': []}
        在上述示例中，PipelineEngine和AI_give_params是添加的对象，没有删除的对象。
        但是这里的添加不代表是新加入的对象，因为在git diff中，对某一行的修改在diff中是以删除和添加的方式表示的。
        所以对于修改的内容，也会表示为这个对象经过了added操作。

        如果需要明确知道某个对象是被新加入的，需要使用get_added_objs()函数。
        Args:
            diffs (list): 包含差异内容的列表。由类内部的get_file_diff()函数获取。

        Returns:
            dict: 包含添加和删除行信息的字典，格式为 {'added': set(), 'removed': set()}
        """
        changed_lines = {"added": [], "removed": []}
        line_number_current = 0
        line_number_change = 0

        for line in diffs:
            # 检测行号信息，例如 "@@ -43,33 +43,40 @@"
            line_number_info = re.match(r"@@ \-(\d+),\d+ \+(\d+),\d+ @@", line)
            if line_number_info:
                line_number_current = int(line_number_info.group(1))
                line_number_change = int(line_number_info.group(2))
                continue

            if line.startswith("+") and not line.startswith("+++"):
                changed_lines["added"].append((line_number_change, line[1:]))
                line_number_change += 1
            elif line.startswith("-") and not line.startswith("---"):
                changed_lines["removed"].append((line_number_current, line[1:]))
                line_number_current += 1
            else:
                # 对于没有变化的行，两者的行号都需要增加
                line_number_current += 1
                line_number_change += 1

        return changed_lines

    # TODO: 问题的关键在于，变更的行号分别对应于旧的函数名（即被移除的）和新的函数名（即被添加的），而当前实现还没有正确处理这一点。
    # 需要一种方式来关联变更行号与它们在变更前后的函数或类名。一种方法是在处理changed_lines之前先构建一个映射，该映射可以根据行号将变更后的名称映射回变更前的名称。
    # 然后，在identify_changes_in_structure函数中，可以使用这个映射来正确地识别出变更的结构。
    def identify_changes_in_structure(self, changed_lines, structures):
        """
        识别发生更改的函数或类的结构：遍历所有的更改行，对于每一行，它检查这一行是否在某个结构（函数或类）的开始行和结束行之间。
        如果是，那么这个结构就被认为是发生了更改的，将其名称和父级结构名称添加到结果字典 changes_in_structures 的相应集合中（取决于这一行是被添加的还是被删除的）。

        输出示例：{'added': {('PipelineAutoMatNode', None), ('to_json_new', 'PipelineAutoMatNode')}, 'removed': set()}

        Args:
            changed_lines (dict): 包含发生更改的行号的字典，{'added': [(行号，变更内容)], 'removed': [(行号，变更内容)]}
            structures (list): 接收的是get_functions_and_classes包含函数或类结构的列表，每个结构由结构类型、名称、起始行号、结束行号和父级结构名称组成。

        Returns:
            dict: 包含发生更改的结构的字典，键为更改类型，值为结构名称和父级结构名称的集合。
                可能的更改类型为'added'（新增）和'removed'（移除）。
        """
        changes_in_structures = {"added": set(), "removed": set()}
        for change_type, lines in changed_lines.items():
            for line_number, _ in lines:
                for (
                    structure_type,
                    name,
                    start_line,
                    end_line,
                    parent_structure,
                ) in structures:
                    if start_line <= line_number <= end_line:
                        changes_in_structures[change_type].add((name, parent_structure))
        return changes_in_structures
<<<<<<< HEAD
    
    def get_unstaged_mds(self):
        """
        获取仓库中未暂存的文件变更。
        """
        unstaged_files = []
        diffs = self.repo.index.diff(None)
        untracked_files = self.repo.untracked_files
        for diff in diffs + untracked_files:
            if isinstance(diff, git.Diff):
                file_path = diff.b_path
            else:
                file_path = diff
            unstaged_files.append(file_path)
        return unstaged_files
    
    def add_unstaged_mds(self):
        """
        将所有未暂存的文件添加到暂存区。
        """
        unstaged_markdown_files = self.get_unstaged_mds()
        for file_path in unstaged_markdown_files:
            add_command = f'git -C {self.repo.working_dir} add "{file_path}"'
            subprocess.run(add_command, shell=True, check=True)
        return unstaged_markdown_files
    
    
if __name__ == "__main__":

=======


if __name__ == "__main__":
>>>>>>> 2a949d26
    repo_path = "/path/to/your/repo/"
    change_detector = ChangeDetector(repo_path)
    changed_files = change_detector.get_staged_pys()
    print(f"\nchanged_files:{changed_files}\n\n")
    for file_path, is_new_file in changed_files.items():
        changed_lines = change_detector.parse_diffs(
            change_detector.get_file_diff(file_path, is_new_file)
        )
        # print("changed_lines:",changed_lines)
        file_handler = FileHandler(repo_path=repo_path, file_path=file_path)
        changes_in_pyfile = change_detector.identify_changes_in_structure(
            changed_lines,
            file_handler.get_functions_and_classes(file_handler.read_file()),
        )
        print(f"Changes in {file_path} Structures:{changes_in_pyfile}\n")<|MERGE_RESOLUTION|>--- conflicted
+++ resolved
@@ -46,44 +46,8 @@
                 staged_files[diff.a_path] = is_new_file
 
         return staged_files
-    
-    def get_unstaged_mds(self) -> list[str]:
-        """
-        获取仓库中未暂存的 .md 文件变更。
-        Returns:
-            list: 未暂存的 .md 文件路径列表
-        """
-        unstaged_files = []
-        diffs = self.repo.index.diff(None)
-        untracked_files = self.repo.untracked_files
 
-        for diff in diffs + untracked_files:
-            if isinstance(diff, git.Diff):
-                file_path = diff.b_path
-            else:
-                file_path = diff
 
-<<<<<<< HEAD
-=======
-            if file_path.endswith(('.md', '.json')):
-                unstaged_files.append(file_path)
-
-        return unstaged_files
-
-    def add_unstaged_mds(self) -> list[str]:
-        """
-        将所有未暂存的 Markdown 文件添加到暂存区。
-        Returns:
-            list: 被添加到暂存区的 Markdown 文件路径列表
-        """
-        unstaged_markdown_files = self.get_unstaged_mds()
-        for file_path in unstaged_markdown_files:
-            add_command = f'git -C {self.repo.working_dir} add "{file_path}"'
-            subprocess.run(add_command, shell=True, check=True)
-
-        return unstaged_markdown_files
-
->>>>>>> 2a949d26
     def get_file_diff(self, file_path, is_new_file):
         """
         函数的作用是获取某个文件的变更内容。对于新文件，使用 git diff --staged 获取差异。
@@ -179,7 +143,6 @@
                     if start_line <= line_number <= end_line:
                         changes_in_structures[change_type].add((name, parent_structure))
         return changes_in_structures
-<<<<<<< HEAD
     
     def get_unstaged_mds(self):
         """
@@ -209,11 +172,6 @@
     
 if __name__ == "__main__":
 
-=======
-
-
-if __name__ == "__main__":
->>>>>>> 2a949d26
     repo_path = "/path/to/your/repo/"
     change_detector = ChangeDetector(repo_path)
     changed_files = change_detector.get_staged_pys()
