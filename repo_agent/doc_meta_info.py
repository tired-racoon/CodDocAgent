--- conflicted
+++ resolved
@@ -6,11 +6,8 @@
 from typing import List, Dict, Any, Callable, Optional
 from colorama import Fore, Style
 from enum import Enum, unique, auto
-<<<<<<< HEAD
 import time
 from prettytable import PrettyTable
-=======
->>>>>>> b2fea03e
 import os
 import json
 from repo_agent.log import logger
@@ -20,12 +17,9 @@
 from repo_agent.file_handler import FileHandler
 from repo_agent.multi_task_dispatch import TaskManager
 
-<<<<<<< HEAD
 from config import CONFIG
 from file_handler import FileHandler
 from multi_task_dispatch import TaskManager, Task
-=======
->>>>>>> b2fea03e
 
 @unique
 class EdgeType(Enum):
@@ -90,17 +84,11 @@
     item_type: DocItemType = DocItemType._class_function
     item_status: DocItemStatus = DocItemStatus.doc_has_not_been_generated
 
-<<<<<<< HEAD
     obj_name: str = "" #对象的名字
     code_start_line: int = -1
     code_end_line: int = -1
     md_content: List[str] = field(default_factory=list) #存储不同版本的doc
     content: Dict[Any,Any] = field(default_factory=dict) #原本存储的信息
-=======
-    obj_name: str = ""  # 对象的名字
-    md_content: List[str] = field(default_factory=list)  # 存储不同版本的doc
-    content: Dict[Any, Any] = field(default_factory=dict)  # 原本存储的信息
->>>>>>> b2fea03e
 
     children: Dict[str, DocItem] = field(default_factory=dict)  # 子对象
     father: Any[DocItem] = None
@@ -109,7 +97,6 @@
     tree_path: List[DocItem] = field(default_factory=list)  # 一整条链路，从root开始
     max_reference_ansce: Any[DocItem] = None
 
-<<<<<<< HEAD
     reference_who: List[DocItem] = field(default_factory=list) #他引用了谁
     who_reference_me: List[DocItem] = field(default_factory=list) #谁引用了他
     special_reference_type: List[bool] = field(default_factory=list)
@@ -118,20 +105,7 @@
     who_reference_me_name_list: List[str] = field(default_factory=list) #谁引用了他，这个可能是老版本的
 
 
-    multithread_task_id: int = -1 #在多线程中的task_id
-=======
-    reference_who: List[DocItem] = field(default_factory=list)  # 他引用了谁
-    who_reference_me: List[DocItem] = field(default_factory=list)  # 谁引用了他
-
-    reference_who_name_list: List[str] = field(
-        default_factory=list
-    )  # 他引用了谁，这个可能是老版本的
-    who_reference_me_name_list: List[str] = field(
-        default_factory=list
-    )  # 谁引用了他，这个可能是老版本的
-
     multithread_task_id: int = -1  # 在多线程中的task_id
->>>>>>> b2fea03e
 
     def __eq__(self, other) -> bool:
         # 检查other是否是MyCustomClass的实例
@@ -162,7 +136,6 @@
 
 
     def get_travel_list(self):
-<<<<<<< HEAD
         '''按照先序遍历的顺序，根节点在第一个'''
         now_list = [self]
         for _, child in self.children.items():
@@ -170,24 +143,12 @@
         return now_list
     
     def check_depth(self):
-        """根节点depth最大"""
-=======
-            """
-            Returns a list of all nodes in the tree, including the current node and its children.
-            """
-            now_list = [self]
-            for _, child in self.children.items():
-                now_list = now_list + child.get_travel_list()
-            return now_list
-
-    def check_depth(self):
         """
         Recursively calculates the depth of the node in the tree.
 
         Returns:
             int: The depth of the node.
         """
->>>>>>> b2fea03e
         if len(self.children) == 0:
             self.depth = 0
             return self.depth
@@ -398,7 +359,6 @@
                     "in_generation_process": self.in_generation_process,
                 }
                 json.dump(meta, writer, indent=2, ensure_ascii=False)
-<<<<<<< HEAD
     
     
     def print_task_list(self, task_dict: Dict[Task]):
@@ -410,20 +370,6 @@
                 remain_str = remain_str[:8] + "..." + remain_str[-8:]
             task_table.add_row([task_id, task_info.extra_info.item_status.name, task_info.extra_info.get_full_name(), remain_str])
         # print("Remain tasks to be done")
-=======
-
-    def print_task_list(self, item_list):
-        from prettytable import PrettyTable
-
-        task_table = PrettyTable(["task_id", "Doc Generation Reason", "Path"])
-        task_count = 0
-        for k, item in enumerate(item_list):
-            task_table.add_row(
-                [task_count, item.item_status.name, item.get_full_name()]
-            )
-            task_count += 1
-        print("Remain tasks to be done")
->>>>>>> b2fea03e
         print(task_table)
 
     def get_all_files(self) -> List[DocItem]:
@@ -439,12 +385,8 @@
         walk_tree(self.target_repo_hierarchical_tree)
         return files
 
-<<<<<<< HEAD
 
     def find_obj_with_lineno(self, file_node: DocItem, start_line_num) -> DocItem:
-=======
-    def find_obj_with_lineno(self, file_node, start_line_num) -> DocItem:
->>>>>>> b2fea03e
         """每个DocItem._file，对于所有的行，建立他们对应的对象是谁
         一个行属于这个obj的范围，并且没法属于他的儿子的范围了"""
         now_node = file_node
@@ -503,28 +445,16 @@
                 )
                 for referencer_pos in reference_list:  # 对于每个引用
                     referencer_file_ral_path = referencer_pos[0]
-<<<<<<< HEAD
                     # print(f"find {now_obj.get_full_name()} -> {referencer_file_ral_path}")
                     referencer_file_item = self.target_repo_hierarchical_tree.find(referencer_file_ral_path.split("/"))
-=======
-                    referencer_file_item = self.target_repo_hierarchical_tree.find(
-                        referencer_file_ral_path.split("/")
-                    )
->>>>>>> b2fea03e
                     if referencer_file_item == None:
                         # import pdb; pdb.set_trace()
                         logger.info(
                             f"Jedi find {referencer_file_ral_path} referenced {now_obj.get_full_name()}, which is not in the target repo"
                         )
                         continue
-<<<<<<< HEAD
                     referencer_node = self.find_obj_with_lineno(referencer_file_item, referencer_pos[1])
 
-=======
-                    referencer_node = self.find_obj_with_lineno(
-                        referencer_file_item, referencer_pos[1]
-                    )
->>>>>>> b2fea03e
                     if DocItem.has_ans_relation(now_obj, referencer_node) == None:
                         # 不考虑祖先节点之间的引用
                         if now_obj not in referencer_node.reference_who:
@@ -532,21 +462,7 @@
                             referencer_node.special_reference_type.append(special_reference_type)
                             referencer_node.reference_who.append(now_obj)
                             now_obj.who_reference_me.append(referencer_node)
-<<<<<<< HEAD
                             # print(f"{referencer_node.get_full_name()} -> {now_obj.get_full_name()}, {special_reference_type}")
-=======
-
-                            min_ances = DocItem.find_min_ances(referencer_node, now_obj)
-                            if referencer_node.max_reference_ansce == None:
-                                referencer_node.max_reference_ansce = min_ances
-                            else:  # 是否更大
-                                if (
-                                    min_ances
-                                    in referencer_node.max_reference_ansce.tree_path
-                                ):
-                                    referencer_node.max_reference_ansce = min_ances
-
->>>>>>> b2fea03e
                             ref_count += 1
                             # min_ances = DocItem.find_min_ances(referencer_node, now_obj)
                             # if referencer_node.max_reference_ansce == None:
@@ -562,30 +478,11 @@
             for _, child in file_node.children.items():
                 walk_file(child)
             # logger.info(f"find {ref_count} refer-relation in {file_node.get_full_name()}")
-
-<<<<<<< HEAD
+    
+
     def get_task_manager(self, now_node: DocItem, task_available_func) -> TaskManager:
         """先写一个退化的版本，只考虑拓扑引用关系
-=======
-    def get_task_manager(
-        self, now_node: DocItem, task_available_func: Callable = None
-    ) -> TaskManager:
->>>>>>> b2fea03e
-        """
-        Returns a TaskManager object based on the provided DocItem.
-
-        Args:
-            now_node (DocItem): The current DocItem to generate the TaskManager for.
-            task_available_func (Callable, optional): A function that determines if a task is available. Defaults to None.
-
-        Returns:
-            TaskManager: The generated TaskManager object.
-
-        Raises:
-            None
-
-        """
-        """先写一个退化的版本，只考虑拓扑引用关系"""
+        """
         doc_items = now_node.get_travel_list()
         if self.white_list != None:
 
@@ -603,13 +500,8 @@
         doc_items = sorted(doc_items, key=lambda x: x.depth) #叶子节点在前面
         deal_items = []
         task_manager = TaskManager()
-<<<<<<< HEAD
         bar = tqdm(total = len(doc_items),desc="parsing topology task-list")
         while doc_items:
-=======
-        bar = tqdm(total=len(items_by_depth), desc="parsing topology task-list")
-        while items_by_depth:
->>>>>>> b2fea03e
             min_break_level = 1e7
             target_item = None
             for item in doc_items:
@@ -633,15 +525,12 @@
                     min_break_level = -1
                     target_item = item
                     break
-<<<<<<< HEAD
                 if second_best_break_level < min_break_level:
                     target_item = item
                     min_break_level = second_best_break_level
 
             if min_break_level > 0:
                 print(f"circle-reference(second-best still failed), level={min_break_level}: {target_item.get_full_name()}")
-=======
->>>>>>> b2fea03e
 
             item_denp_task_ids = []
             for _, child in target_item.children.items():
@@ -660,25 +549,12 @@
             deal_items.append(target_item)
             doc_items.remove(target_item)
             bar.update(1)
-<<<<<<< HEAD
 
         return task_manager
 
     def get_topology(self, task_available_func) -> TaskManager:
         """计算repo中所有对象的拓扑顺序
         """
-=======
-            if min_break_level > 0:
-                print(
-                    f"Reference becoming a circle: have a choose break-level={min_break_level}"
-                )
-
-        # Further optimization for minimizing tree distance could be added here
-        return task_manager
-
-    def get_topology(self, task_available_func=None) -> TaskManager:
-        """计算repo中所有对象的拓扑顺序"""
->>>>>>> b2fea03e
         self.parse_reference()
         task_manager = self.get_task_manager(
             self.target_repo_hierarchical_tree, task_available_func=task_available_func
@@ -780,7 +656,6 @@
         hierachy_json = {}
         file_item_list = self.get_all_files()
         for file_item in file_item_list:
-<<<<<<< HEAD
             file_hierarchy_content = []
             
             def walk_file(now_obj: DocItem):
@@ -796,37 +671,6 @@
                     temp_json_obj["reference_who"] = [cont.get_full_name() for cont in now_obj.reference_who]
                     temp_json_obj["special_reference_type"] = now_obj.special_reference_type
                 file_hierarchy_content.append(temp_json_obj)
-=======
-            file_hierarchy_content = {}
-
-            def walk_file(now_obj: DocItem):
-                nonlocal file_hierarchy_content, flash_reference_relation
-                file_hierarchy_content[now_obj.obj_name] = now_obj.content
-                file_hierarchy_content[now_obj.obj_name]["name"] = now_obj.obj_name
-                file_hierarchy_content[now_obj.obj_name][
-                    "type"
-                ] = now_obj.item_type.to_str()
-                file_hierarchy_content[now_obj.obj_name][
-                    "md_content"
-                ] = now_obj.md_content
-                file_hierarchy_content[now_obj.obj_name][
-                    "item_status"
-                ] = now_obj.item_status.name
-
-                if flash_reference_relation:
-                    file_hierarchy_content[now_obj.obj_name]["who_reference_me"] = [
-                        cont.get_full_name() for cont in now_obj.who_reference_me
-                    ]
-                    file_hierarchy_content[now_obj.obj_name]["reference_who"] = [
-                        cont.get_full_name() for cont in now_obj.reference_who
-                    ]
-
-                file_hierarchy_content[now_obj.obj_name]["parent"] = None
-                if now_obj.father.item_type != DocItemType._file:
-                    file_hierarchy_content[now_obj.obj_name][
-                        "parent"
-                    ] = now_obj.father.obj_name
->>>>>>> b2fea03e
 
                 for _, child in now_obj.children.items():
                     walk_file(child)
@@ -846,11 +690,7 @@
             )
         )
 
-<<<<<<< HEAD
         for file_name, file_content in tqdm(project_hierarchy_json.items(),desc="parsing parent relationship"): 
-=======
-        for file_name, file_content in project_hierarchy_json.items():
->>>>>>> b2fea03e
             # 首先parse file archi
             if not os.path.exists(os.path.join(CONFIG["repo_path"], file_name)):
                 logger.info(f"deleted content: {file_name}")
@@ -882,7 +722,6 @@
                 now_structure.children[recursive_file_path[pos]].father = now_structure
 
             # 然后parse file内容
-<<<<<<< HEAD
             assert type(file_content) == list
             file_item = target_meta_info.target_repo_hierarchical_tree.find(recursive_file_path)
             assert file_item.item_type == DocItemType._file
@@ -950,68 +789,6 @@
                         elif item.father.content["type"] == "ClassDef":
                             obj_doc_item.item_type = DocItemType._class_function                
             
-=======
-            assert type(file_content) == dict
-            file_item = target_meta_info.target_repo_hierarchical_tree.find(
-                recursive_file_path
-            )
-            assert file_item.item_type == DocItemType._file
-
-            def parse_one_item(key, value, item_reflection):
-                # 递归parse，做过了就跳过，如果有father就先parse father
-                # print(f"key: {key}")
-                nonlocal file_content
-                if key in item_reflection.keys():
-                    return
-                if value["parent"] != None:
-                    # print(f"will parse father {value['parent']}")
-                    # assert file_content[value["parent"]]["name"] != value["name"]
-                    parse_one_item(
-                        value["parent"], file_content[value["parent"]], item_reflection
-                    )
-
-                item_reflection[key] = DocItem(
-                    obj_name=key,
-                    content=value,
-                    md_content=value["md_content"],
-                )
-                if "item_status" in value.keys():
-                    item_reflection[key].item_status = DocItemStatus[
-                        value["item_status"]
-                    ]
-                if "reference_who" in value.keys():
-                    item_reflection[key].reference_who_name_list = value[
-                        "reference_who"
-                    ]
-                if "who_reference_me" in value.keys():
-                    item_reflection[key].who_reference_me_name_list = value[
-                        "who_reference_me"
-                    ]
-                if value["parent"] != None:
-                    item_reflection[value["parent"]].children[key] = item_reflection[
-                        key
-                    ]
-                    item_reflection[key].father = item_reflection[value["parent"]]
-                else:
-                    file_item.children[key] = item_reflection[key]
-                    item_reflection[key].father = file_item
-
-                if value["type"] == "ClassDef":
-                    item_reflection[key].item_type = DocItemType._class
-                elif value["type"] == "FunctionDef":
-                    item_reflection[key].item_type = DocItemType._function
-                    if value["parent"] != None:
-                        parent_value = file_content[value["parent"]]
-                        if parent_value["type"] == "FunctionDef":
-                            item_reflection[key].item_type = DocItemType._sub_function
-                        elif parent_value["type"] == "ClassDef":
-                            item_reflection[key].item_type = DocItemType._class_function
-
-            item_reflection = {}
-            for key, value in file_content.items():
-                parse_one_item(key, value, item_reflection)
-
->>>>>>> b2fea03e
         target_meta_info.target_repo_hierarchical_tree.parse_tree_path(now_path=[])
         target_meta_info.target_repo_hierarchical_tree.check_depth()
         return target_meta_info
