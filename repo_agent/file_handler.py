--- conflicted
+++ resolved
@@ -33,13 +33,7 @@
             content = file.read()
         return content
 
-<<<<<<< HEAD
     def get_obj_code_info(self, code_type, code_name, start_line, end_line, params, file_path = None):
-=======
-    def get_obj_code_info(
-        self, code_type, code_name, start_line, end_line, parent, params, file_path=None
-    ):
->>>>>>> b2fea03e
         """
         Get the code information for a given object.
 
@@ -56,23 +50,12 @@
         """
 
         code_info = {}
-<<<<<<< HEAD
         code_info['type'] = code_type
         code_info['name'] = code_name
         code_info['md_content'] = []
         code_info['code_start_line'] = start_line
         code_info['code_end_line'] = end_line
         code_info['params'] = params
-
-        with open(os.path.join(self.repo_path, file_path if file_path != None else self.file_path), 'r', encoding='utf-8') as code_file:
-=======
-        code_info["type"] = code_type
-        code_info["name"] = code_name
-        code_info["md_content"] = []
-        code_info["code_start_line"] = start_line
-        code_info["code_end_line"] = end_line
-        code_info["parent"] = parent
-        code_info["params"] = params
 
         with open(
             os.path.join(
@@ -81,7 +64,6 @@
             "r",
             encoding="utf-8",
         ) as code_file:
->>>>>>> b2fea03e
             lines = code_file.readlines()
             code_content = "".join(lines[start_line - 1 : end_line])
             # 获取对象名称在第一行代码中的位置
@@ -202,7 +184,6 @@
                 #     import pdb; pdb.set_trace()
                 start_line = node.lineno
                 end_line = self.get_end_lineno(node)
-<<<<<<< HEAD
                 # def get_recursive_parent_name(node):
                 #     now = node
                 #     while "parent" in dir(now):
@@ -218,43 +199,6 @@
                 functions_and_classes.append(
                     (type(node).__name__, node.name, start_line, end_line, parameters)
                 )
-=======
-
-                def get_recursive_parent_name(node):
-                    now = node
-                    while "parent" in dir(now):
-                        if isinstance(
-                            now.parent,
-                            (ast.FunctionDef, ast.ClassDef, ast.AsyncFunctionDef),
-                        ):
-                            assert "name" in dir(now.parent)
-                            return now.parent.name
-                        now = now.parent
-                    return None
-
-                parent_name = get_recursive_parent_name(node)
-                parameters = (
-                    [arg.arg for arg in node.args.args] if "args" in dir(node) else []
-                )
-                all_names = [item[1] for item in functions_and_classes]
-                # (parent_name == None or parent_name in all_names) and
-                if node.name not in all_names:
-                    # 必须父亲名字正确传入里面，并且自己不和某个已有value重名
-                    functions_and_classes.append(
-                        (
-                            type(node).__name__,
-                            node.name,
-                            start_line,
-                            end_line,
-                            parent_name,
-                            parameters,
-                        )
-                    )
-                else:
-                    logger.info(
-                        f"circle-definition dected, skipped: {type(node).__name__}: {node.name}"
-                    )
->>>>>>> b2fea03e
         return functions_and_classes
 
     def generate_file_structure(self, file_path):
@@ -290,23 +234,9 @@
             structures = self.get_functions_and_classes(content)
             file_objects = [] #以列表的形式存储
             for struct in structures:
-<<<<<<< HEAD
                 structure_type, name, start_line, end_line, params = struct
                 code_info = self.get_obj_code_info(structure_type, name, start_line, end_line, params, file_path)
                 file_objects.append(code_info)
-=======
-                structure_type, name, start_line, end_line, parent, params = struct
-                code_info = self.get_obj_code_info(
-                    structure_type,
-                    name,
-                    start_line,
-                    end_line,
-                    parent,
-                    params,
-                    file_path,
-                )
-                file_objects[name] = code_info
->>>>>>> b2fea03e
 
         return file_objects
 
