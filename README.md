--- conflicted
+++ resolved
@@ -91,7 +91,7 @@
 
 Enter the root directory of RepoAgent and type the following command in the terminal:
 ```
-python -m repo_agent.runner
+python repo_agent/runner.py
 ```
 
 If it's your first time generating documentation for the target repository, RepoAgent will automatically create a JSON file maintaining the global structure information and a folder named Markdown_Docs in the root directory of the target repository for storing documents.
@@ -120,15 +120,9 @@
 repos:
   - repo: local
     hooks:
-<<<<<<< HEAD
     - id: repo-agent
       name: RepoAgent
       entry: python path/to/your/repo_agent/runner.py
-=======
-    - id: ai-doc
-      name: AI-doc
-      entry: python path/to/your/RepoAgent/runner.py
->>>>>>> 82fbae33
       language: system
       # You can specify the file types that trigger the hook
       types: [python]
@@ -138,7 +132,6 @@
 ```
 pre-commit install
 ```
-<<<<<<< HEAD
 In this way, each git commit will trigger the RepoAgent's hook, automatically detecting changes in the target repository and generating corresponding documents.
 Next, you can make some modifications to the target repository, such as adding a new file to the target repository, or modifying an existing file.
 You just need to follow the normal git workflow: git add, git commit -m "your commit message", git push
@@ -146,22 +139,6 @@
 
 After execution, RepoAgent will automatically modify the staged files in the target repository and formally submit the commit. After the execution is completed, the green "Passed" will be displayed, as shown in the figure below:
 ![Execution Result](assets/images/ExecutionResult.png)
-=======
-This way, each time you perform a git commit, the RepoAgent hook will be triggered, automatically detecting changes in the target repository and generating corresponding documentation.
-Next, make some modifications to the target repository, such as adding a new file or modifying an existing one.
-You just need to follow the normal git workflow: git add, git commit, git push.
-The RepoAgent hook will automatically trigger during git commit, detecting the files you added in the previous step and generating the corresponding documentation.
-
-After execution, as RepoAgent modifies files in the target repository, it will display 'Failed' upon completion of the hook. This is normal.
-![Execution Result](assets/images/execution_result.png)
-At this point, the hook has correctly performed the documentation generation operation and created a folder named Markdown_Docs in the root directory of your target repository.
-Next, you just need to git add the Markdown_Docs folder to the staging area and use:
-```
-git commit -m "your commit message" --no-verify
-git push
-```
-to submit your commit.
->>>>>>> 82fbae33
 
 # ✅ Future Work
 
